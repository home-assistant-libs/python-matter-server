"""Utils for Matter server (and client)."""
from __future__ import annotations

from base64 import b64encode
from dataclasses import MISSING, asdict, fields, is_dataclass
from datetime import datetime
from enum import Enum
from functools import cache
from importlib.metadata import PackageNotFoundError, version as pkg_version
import logging
import platform
<<<<<<< HEAD
from types import NoneType, UnionType
from typing import Any, TypeVar, Union, get_args, get_origin, get_type_hints

from chip.clusters.Types import Nullable, NullValue
from chip.tlv import float32, uint
=======
from pydoc import locate
from types import NoneType, UnionType
from typing import Any, TypeVar, Union, cast, get_args, get_origin, get_type_hints

import chip
from chip.clusters.Types import Nullable, NullValue
from chip.tlv import float32, uint

from ..models.message import (
    CommandMessage,
    ErrorResultMessage,
    EventMessage,
    MessageType,
    ServerInfoMessage,
    SuccessResultMessage,
)
>>>>>>> 7e46786b

_T = TypeVar("_T")

CHIP_CLUSTERS_PKG_NAME = "home-assistant-chip-clusters"
CHIP_CORE_PKG_NAME = "home-assistant-chip-core"

<<<<<<< HEAD

def create_attribute_path(endpoint: int, cluster_id: int, attribute_id: int) -> str:
    """
    Create path/identifier for an Attribute.

    Returns same output as `Attribute.AttributePath`
    endpoint/cluster_id/attribute_id
    """
    return f"{endpoint}/{cluster_id}/{attribute_id}"


def parse_attribute_path(attribute_path: str) -> tuple[int, int, int]:
    """Parse AttributePath string into endpoint_id, cluster_id, attribute_id"""
    endpoint_id_str, cluster_id_str, attribute_id_str = attribute_path.split("/")
    return (int(endpoint_id_str), int(cluster_id_str), int(attribute_id_str))
=======
# TEMP: Basic Cluster got renamed in SDK version v1.0.0.2
# we will fix this later when we're basing our datastructure
# on the ids instead of types.
from chip.clusters import Objects  # noqa F401 E402
from chip.clusters.Objects import *  # noqa F403 E402

chip.clusters.Objects.Basic = chip.clusters.Objects.BasicInformation
>>>>>>> 7e46786b


def dataclass_to_dict(obj_in: object, skip_none: bool = False) -> dict:
    """Convert dataclass instance to dict, optionally skip None values."""
    if skip_none:
        dict_obj = asdict(
            obj_in, dict_factory=lambda x: {k: v for (k, v) in x if v is not None}
        )
    else:
        dict_obj = asdict(obj_in)

    def _convert_value(value: Any) -> Any:
        """Do some common conversions."""
        if isinstance(value, list):
            return [_convert_value(x) for x in value]
        if isinstance(value, Nullable) or value == NullValue:
            return None
        if isinstance(value, dict):
            return _clean_dict(value)
        if isinstance(value, Enum):
            return value.value
        if isinstance(value, bytes):
            return b64encode(value).decode()
        if isinstance(value, float32):
            return float(value)
        if type(value) == type:
            return f"{value.__module__}.{value.__qualname__}"
        if isinstance(value, Exception):
            return None
        return value

    def _clean_dict(_dict_obj: dict) -> dict:
        _final = {}
        for key, value in _dict_obj.items():
            if isinstance(key, int):
                key = str(key)
            _final[key] = _convert_value(value)
        return _final

    return _clean_dict(dict_obj)


def parse_utc_timestamp(datetime_string: str) -> datetime:
    """Parse datetime from string."""
    return datetime.fromisoformat(datetime_string.replace("Z", "+00:00"))


def parse_value(name: str, value: Any, value_type: Any, default: Any = MISSING) -> Any:
    """Try to parse a value from raw (json) data and type annotations."""

    if isinstance(value_type, str):
<<<<<<< HEAD
        # this shouldn't happen, but just in case
=======
>>>>>>> 7e46786b
        value_type = get_type_hints(value_type, globals(), locals())

    # always prefer classes that have a from_dict / FromDict
    if isinstance(value, dict):
        if hasattr(value_type, "from_dict"):
            return value_type.from_dict(value)
        if hasattr(value_type, "FromDict"):
            return value_type.FromDict(value)
        if "_type" in value:
            return implicit_dataclass_from_dict(value)

    if value is None and not isinstance(default, type(MISSING)):
        return default
    if value is None and value_type is NoneType:
        return None
    if is_dataclass(value_type) and isinstance(value, dict):
        return dataclass_from_dict(value_type, value)
    origin = get_origin(value_type)
    if origin is list:
        return [
            parse_value(name, subvalue, get_args(value_type)[0])
            for subvalue in value
            if subvalue is not None
        ]
    # handle dictionary where we should inspect all values
    elif origin is dict:
        subkey_type = get_args(value_type)[0]
        subvalue_type = get_args(value_type)[1]
        return {
            parse_value(subkey, subkey, subkey_type): parse_value(
                f"{subkey}.value", subvalue, subvalue_type
            )
            for subkey, subvalue in value.items()
        }
    # handle Union type
    elif origin is Union or origin is UnionType:
        # try all possible types
        sub_value_types = get_args(value_type)
        for sub_arg_type in sub_value_types:
            if value is NoneType and sub_arg_type is NoneType:
                return value
            # try them all until one succeeds
            try:
                return parse_value(name, value, sub_arg_type)
            except (KeyError, TypeError, ValueError):
                pass
        # if we get to this point, all possibilities failed
        # find out if we should raise or log this
        err = (
            f"Value {value} of type {type(value)} is invalid for {name}, "
            f"expected value of type {value_type}"
        )
        if NoneType not in sub_value_types:
            # raise exception, we have no idea how to handle this value
            raise TypeError(err)
        # failed to parse the (sub) value but None allowed, log only
        logging.getLogger(__name__).warn(err)
        return None
    elif origin is type:
        return get_type_hints(value, globals(), locals())
    if value_type is Any:
        return value
    if value is None and value_type is not NoneType:
        raise KeyError(f"`{name}` of type `{value_type}` is required.")

    try:
        if issubclass(value_type, Enum):
            return value_type(value)
        if issubclass(value_type, datetime):
            return parse_utc_timestamp(value)
    except TypeError:
        # happens if value_type is not a class
        pass

    # the value type itself is literally type, meaning we should treat the value string
    # as the actual type - TODO: Remove when we changed the datamodels
    if value_type is type:
        return eval(value)

    # common type conversions (e.g. int as string)
    if value_type is float and isinstance(value, int):
        return float(value)
    if value_type is int and isinstance(value, str) and value.isnumeric():
        return int(value)

    # Matter SDK specific types
    if value_type is uint and (
        isinstance(value, int) or (isinstance(value, str) and value.isnumeric())
    ):
        return uint(value)
    if value_type is float32 and (
        isinstance(value, float) or (isinstance(value, str) and value.isnumeric())
    ):
        return float32(value)

    # If we reach this point, we could not match the value with the type and we raise
<<<<<<< HEAD
    if not isinstance(value, value_type):  # type: ignore[arg-type]
=======
    if not isinstance(value, value_type):
>>>>>>> 7e46786b
        raise TypeError(
            f"Value {value} of type {type(value)} is invalid for {name}, "
            f"expected value of type {value_type}"
        )
    return value


def dataclass_from_dict(cls: type[_T], dict_obj: dict, strict: bool = False) -> _T:
    """
    Create (instance of) a dataclass by providing a dict with values.

    Including support for nested structures and common type conversions.
    If strict mode enabled, any additional keys in the provided dict will result in a KeyError.
    """
    if strict:
        extra_keys = dict_obj.keys() - set([f.name for f in fields(cls)])
        if extra_keys:
            raise KeyError(
                "Extra key(s) %s not allowed for %s"
                % (",".join(extra_keys), (str(cls)))
            )
    type_hints = get_type_hints(cls)
    return cls(
        **{
            field.name: parse_value(
                f"{cls.__name__}.{field.name}",
                dict_obj.get(field.name),
                type_hints[field.name],
                field.default,
            )
            for field in fields(cls)
            if field.init
        }
    )


def package_version(pkg_name: str) -> str:
    """
    Return the version of an installed package.

    Will return `0.0.0` if the package is not found.
    """
    try:
        installed_version = pkg_version(pkg_name)
        if installed_version is None:
            return "0.0.0"  # type: ignore[unreachable]
        return installed_version
    except PackageNotFoundError:
        return "0.0.0"


@cache
def chip_clusters_version() -> str:
    """Return the version of the CHIP SDK (clusters package) that is installed."""
    return package_version(CHIP_CLUSTERS_PKG_NAME)


@cache
def chip_core_version() -> str:
    """Return the version of the CHIP SDK (core package) that is installed."""
    if platform.system() == "Darwin":
        # TODO: Fix this once we can install our own wheels on macos.
        return chip_clusters_version()
    return package_version(CHIP_CORE_PKG_NAME)<|MERGE_RESOLUTION|>--- conflicted
+++ resolved
@@ -9,37 +9,17 @@
 from importlib.metadata import PackageNotFoundError, version as pkg_version
 import logging
 import platform
-<<<<<<< HEAD
 from types import NoneType, UnionType
 from typing import Any, TypeVar, Union, get_args, get_origin, get_type_hints
 
 from chip.clusters.Types import Nullable, NullValue
 from chip.tlv import float32, uint
-=======
-from pydoc import locate
-from types import NoneType, UnionType
-from typing import Any, TypeVar, Union, cast, get_args, get_origin, get_type_hints
-
-import chip
-from chip.clusters.Types import Nullable, NullValue
-from chip.tlv import float32, uint
-
-from ..models.message import (
-    CommandMessage,
-    ErrorResultMessage,
-    EventMessage,
-    MessageType,
-    ServerInfoMessage,
-    SuccessResultMessage,
-)
->>>>>>> 7e46786b
 
 _T = TypeVar("_T")
 
 CHIP_CLUSTERS_PKG_NAME = "home-assistant-chip-clusters"
 CHIP_CORE_PKG_NAME = "home-assistant-chip-core"
 
-<<<<<<< HEAD
 
 def create_attribute_path(endpoint: int, cluster_id: int, attribute_id: int) -> str:
     """
@@ -55,15 +35,6 @@
     """Parse AttributePath string into endpoint_id, cluster_id, attribute_id"""
     endpoint_id_str, cluster_id_str, attribute_id_str = attribute_path.split("/")
     return (int(endpoint_id_str), int(cluster_id_str), int(attribute_id_str))
-=======
-# TEMP: Basic Cluster got renamed in SDK version v1.0.0.2
-# we will fix this later when we're basing our datastructure
-# on the ids instead of types.
-from chip.clusters import Objects  # noqa F401 E402
-from chip.clusters.Objects import *  # noqa F403 E402
-
-chip.clusters.Objects.Basic = chip.clusters.Objects.BasicInformation
->>>>>>> 7e46786b
 
 
 def dataclass_to_dict(obj_in: object, skip_none: bool = False) -> dict:
@@ -115,10 +86,7 @@
     """Try to parse a value from raw (json) data and type annotations."""
 
     if isinstance(value_type, str):
-<<<<<<< HEAD
         # this shouldn't happen, but just in case
-=======
->>>>>>> 7e46786b
         value_type = get_type_hints(value_type, globals(), locals())
 
     # always prefer classes that have a from_dict / FromDict
@@ -127,8 +95,6 @@
             return value_type.from_dict(value)
         if hasattr(value_type, "FromDict"):
             return value_type.FromDict(value)
-        if "_type" in value:
-            return implicit_dataclass_from_dict(value)
 
     if value is None and not isinstance(default, type(MISSING)):
         return default
@@ -215,11 +181,7 @@
         return float32(value)
 
     # If we reach this point, we could not match the value with the type and we raise
-<<<<<<< HEAD
     if not isinstance(value, value_type):  # type: ignore[arg-type]
-=======
-    if not isinstance(value, value_type):
->>>>>>> 7e46786b
         raise TypeError(
             f"Value {value} of type {type(value)} is invalid for {name}, "
             f"expected value of type {value_type}"
