"""Several helpers for the WebSockets API."""
from __future__ import annotations

from dataclasses import MISSING, dataclass
import inspect
from typing import Any, Callable, Coroutine, TypeVar, get_type_hints

from matter_server.common.helpers.util import parse_value

_F = TypeVar("_F", bound=Callable[..., Any])


@dataclass
class APICommandHandler:
    """Model for an API command handler."""

    command: str
    signature: inspect.Signature
    type_hints: dict[str, Any]
    target: Callable[..., Coroutine[Any, Any, Any]]

    @classmethod
    def parse(
        cls, command: str, func: Callable[..., Coroutine[Any, Any, Any]]
    ) -> "APICommandHandler":
        """Parse APICommandHandler by providing a function."""
        return APICommandHandler(
            command=command,
            signature=inspect.signature(func),
            type_hints=get_type_hints(func),
            target=func,
        )


def api_command(command: str) -> Callable[[_F], _F]:
    """Decorate a function as API route/command."""

    def decorate(func: _F) -> _F:
        func.api_cmd = command  # type: ignore[attr-defined]
        return func

    return decorate


def parse_arguments(
    func_sig: inspect.Signature,
    func_types: dict[str, Any],
<<<<<<< HEAD
    args: dict | None,
=======
    args: dict | None = None,
>>>>>>> 7e46786b
    strict: bool = False,
) -> dict[str, Any]:
    """Parse (and convert) incoming arguments to correct types."""
    if args is None:
        args = {}
    final_args = {}
    # ignore extra args if not strict
    if strict:
        for key, value in args.items():
            if key not in func_sig.parameters:
                raise KeyError("Invalid parameter: '%s'" % key)
    # parse arguments to correct type
    for name, param in func_sig.parameters.items():
        value = args.get(name)
        if param.default is inspect.Parameter.empty:
            default = MISSING
        else:
            default = param.default
        final_args[name] = parse_value(name, value, func_types[name], default)
    return final_args<|MERGE_RESOLUTION|>--- conflicted
+++ resolved
@@ -45,11 +45,7 @@
 def parse_arguments(
     func_sig: inspect.Signature,
     func_types: dict[str, Any],
-<<<<<<< HEAD
-    args: dict | None,
-=======
     args: dict | None = None,
->>>>>>> 7e46786b
     strict: bool = False,
 ) -> dict[str, Any]:
     """Parse (and convert) incoming arguments to correct types."""
