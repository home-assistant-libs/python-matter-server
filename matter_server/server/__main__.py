"""Script entry point to run the Matter Server."""

import argparse
import asyncio
import logging
import os
from pathlib import Path

from aiorun import run
import coloredlogs

from matter_server.server import stack

from .server import MatterServer

DEFAULT_VENDOR_ID = 0xFFF1
DEFAULT_FABRIC_ID = 1
DEFAULT_PORT = 5580
# Default to None to bind to all addresses on both IPv4 and IPv6
DEFAULT_LISTEN_ADDRESS = None
DEFAULT_STORAGE_PATH = os.path.join(Path.home(), ".matter_server")

# Get parsed passed in arguments.
parser = argparse.ArgumentParser(
    description="Matter Controller Server using WebSockets."
)


parser.add_argument(
    "--vendorid",
    type=int,
    default=DEFAULT_VENDOR_ID,
    help=f"Vendor ID for the Fabric, defaults to {DEFAULT_VENDOR_ID}",
)
parser.add_argument(
    "--fabricid",
    type=int,
    default=DEFAULT_FABRIC_ID,
    help=f"Fabric ID for the Fabric, defaults to {DEFAULT_FABRIC_ID}",
)
parser.add_argument(
    "--storage-path",
    type=str,
    default=DEFAULT_STORAGE_PATH,
    help=f"Storage path to keep persistent data, defaults to {DEFAULT_STORAGE_PATH}",
)
parser.add_argument(
    "--port",
    type=int,
    default=DEFAULT_PORT,
    help=f"TCP Port to run the websocket server, defaults to {DEFAULT_PORT}",
)
parser.add_argument(
    "--listen-address",
    type=str,
    action="append",
    default=DEFAULT_LISTEN_ADDRESS,
    help="IP address to bind the websocket server to, defaults to any IPv4 and IPv6 address.",
)
parser.add_argument(
    "--log-level",
    type=str,
    default="info",
    help="Global logging level. Example --log-level debug, default=info, possible=(critical, error, warning, info, debug)",
)
parser.add_argument(
    "--log-level-sdk",
    type=str,
    default="error",
    help="Matter SDK logging level. Example --log-level-sdk detail, default=error, possible=(none, error, progress, detail, automation)",
)
parser.add_argument(
    "--log-file",
    type=str,
    default=None,
    help="Log file to write to (optional).",
)
parser.add_argument(
    "--primary-interface",
    type=str,
    default=None,
    help="Primary network interface for link-local addresses (optional).",
)

args = parser.parse_args()


def _setup_logging() -> None:
    custom_level_style = {
        **coloredlogs.DEFAULT_LEVEL_STYLES,
        "chip_automation": {"color": "green", "faint": True},
        "chip_detail": {"color": "green", "faint": True},
        "chip_progress": {},
        "chip_error": {"color": "red"},
    }
    # Let coloredlogs handle all levels, we filter levels in the logging module
    coloredlogs.install(level=logging.NOTSET, level_styles=custom_level_style)

    handlers = None
    if args.log_file:
        handlers = [logging.FileHandler(args.log_file)]
    logging.basicConfig(handlers=handlers, level=args.log_level.upper())

    stack.init_logging(args.log_level_sdk.upper())
    logging.getLogger().setLevel(args.log_level.upper())

    if not logging.getLogger().isEnabledFor(logging.DEBUG):
        logging.getLogger("PersistentStorage").setLevel(logging.WARNING)
        # Temporary disable the logger of chip.clusters.Attribute because it now logs
        # an error on every custom attribute that couldn't be parsed which confuses people.
        # We can restore the default log level again when we've patched the device controller
        # to handle the raw attribute data to deal with custom clusters.
        logging.getLogger("chip.clusters.Attribute").setLevel(logging.CRITICAL)
<<<<<<< HEAD
        # Temporary disable the logger of chip.native.DL because it now logs
        # a whole list of errors when its trying to bind to internal interfaces on
        # the HA supervisor set-up.
        logging.getLogger("chip.native.DL").setLevel(logging.CRITICAL)
=======
    if not logging.getLogger().isEnabledFor(logging.DEBUG):
        # (temporary) raise the log level of zeroconf as its a logs an annoying
        # warning at startup while trying to bind to a loopback IPv6 interface
        logging.getLogger("zeroconf").setLevel(logging.ERROR)
>>>>>>> 44679f23


def main() -> None:
    """Run main execution."""

    _setup_logging()

    # make sure storage path exists
    if not os.path.isdir(args.storage_path):
        os.mkdir(args.storage_path)

    # Init server
    server = MatterServer(
        args.storage_path,
        int(args.vendorid),
        int(args.fabricid),
        int(args.port),
        args.listen_address,
        args.primary_interface,
    )

    async def handle_stop(loop: asyncio.AbstractEventLoop) -> None:
        # pylint: disable=unused-argument
        await server.stop()

    # run the server
    run(server.start(), shutdown_callback=handle_stop)


if __name__ == "__main__":
    main()<|MERGE_RESOLUTION|>--- conflicted
+++ resolved
@@ -111,17 +111,13 @@
         # We can restore the default log level again when we've patched the device controller
         # to handle the raw attribute data to deal with custom clusters.
         logging.getLogger("chip.clusters.Attribute").setLevel(logging.CRITICAL)
-<<<<<<< HEAD
         # Temporary disable the logger of chip.native.DL because it now logs
         # a whole list of errors when its trying to bind to internal interfaces on
         # the HA supervisor set-up.
         logging.getLogger("chip.native.DL").setLevel(logging.CRITICAL)
-=======
-    if not logging.getLogger().isEnabledFor(logging.DEBUG):
         # (temporary) raise the log level of zeroconf as its a logs an annoying
         # warning at startup while trying to bind to a loopback IPv6 interface
         logging.getLogger("zeroconf").setLevel(logging.ERROR)
->>>>>>> 44679f23
 
 
 def main() -> None:
