--- conflicted
+++ resolved
@@ -113,14 +113,10 @@
         self._node_lock: dict[int, asyncio.Lock] = {}
         self._aiobrowser: AsyncServiceBrowser | None = None
         self._aiozc: AsyncZeroconf | None = None
-<<<<<<< HEAD
-        self._sdk_executor = ThreadPoolExecutor(max_workers=1)
         self._fallback_node_scanner_timer: asyncio.TimerHandle | None = None
-=======
         self._sdk_executor = ThreadPoolExecutor(
             max_workers=1, thread_name_prefix="SDKExecutor"
         )
->>>>>>> f41d752a
 
     async def initialize(self) -> None:
         """Async initialize of controller."""
