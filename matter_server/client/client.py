--- conflicted
+++ resolved
@@ -233,7 +233,6 @@
             interaction_timeout_ms=interaction_timeout_ms,
         )
 
-<<<<<<< HEAD
     async def read_attribute(
         self,
         node_id: int,
@@ -245,7 +244,8 @@
             require_schema=4,
             node_id=node_id,
             attribute_path=attribute_path,
-=======
+        )
+
     async def write_attribute(
         self,
         node_id: int,
@@ -259,7 +259,6 @@
             node_id=node_id,
             attribute_path=attribute_path,
             value=value,
->>>>>>> af6072e2
         )
 
     async def remove_node(self, node_id: int) -> None:
