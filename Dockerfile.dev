--- conflicted
+++ resolved
@@ -16,19 +16,9 @@
         unzip \
         libcairo2 \
         gdb \
-<<<<<<< HEAD
-        git \
         gcc \
         linux-libc-dev \
         libc6-dev \
-    && git clone --depth 1 -b master \
-        https://github.com/project-chip/connectedhomeip \
-    && cp -r connectedhomeip/credentials /app/credentials \
-    && mv /app/credentials/production/paa-root-certs/* \
-          /app/credentials/development/paa-root-certs/ \
-    && rm -rf connectedhomeip \
-=======
->>>>>>> 5eecf922
     && apt-get purge -y --auto-remove \
     && rm -rf \
         /var/lib/apt/lists/* \
