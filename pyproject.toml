[build-system]
build-backend = "setuptools.build_meta"
requires = ["setuptools>=62.3"]

[project]
authors = [
  {name = "The Home Assistant Authors", email = "hello@home-assistant.io"},
]
classifiers = [
  "Development Status :: 3 - Alpha",
  "Intended Audience :: Developers",
  "Environment :: Console",
  "Programming Language :: Python :: 3.10",
  "Programming Language :: Python :: 3.11",
  "Programming Language :: Python :: 3.12",
  "Topic :: Home Automation",
]
dependencies = [
  "aiohttp",
  "aiorun",
  "async-timeout",
  "coloredlogs",
  "dacite",
  "orjson",
  "home-assistant-chip-clusters==2024.2.0",
]
description = "Python Matter WebSocket Server"
license = {text = "Apache-2.0"}
name = "python-matter-server"
readme = "README.md"
requires-python = ">=3.10"
# The version is set by GH action on release!
version = "0.0.0"

[project.optional-dependencies]
server = [
<<<<<<< HEAD
  "home-assistant-chip-core==2024.2.0",
  "cryptography==42.0.2",
=======
  "home-assistant-chip-core==2024.1.0",
  "cryptography==42.0.3",
>>>>>>> 764560e2
  "zeroconf==0.131.0",
]
test = [
  "codespell==2.2.6",
  "isort==5.13.2",
  "mypy==1.8.0",
  "pre-commit==3.6.2",
  "pre-commit-hooks==4.5.0",
  "pylint==3.0.3",
  "pytest==8.0.1",
  "pytest-asyncio==0.23.5",
  "pytest-aiohttp==1.0.5",
  "pytest-cov==4.1.0",
  "ruff==0.2.2",
  "safety==3.0.1",
  "tomli==2.0.1",
]

[project.scripts]
matter-server = "matter_server.server.__main__:main"

[tool.codespell]
ignore-words-list = "requestor"
skip = "dashboard/package-lock.json,tests/fixtures/nodes/lighting-example-app.json"

[tool.setuptools]
include-package-data = true
platforms = ["any"]
zip-safe = false

[tool.setuptools.package-data]
matter_server = ["py.typed"]

[tool.setuptools.packages.find]
include = ["matter_server*"]

[tool.mypy]
check_untyped_defs = true
disallow_any_generics = false # TEMPORARY DISABLED
disallow_incomplete_defs = true
disallow_subclassing_any = true
disallow_untyped_calls = true
disallow_untyped_decorators = true
disallow_untyped_defs = true
follow_imports = "normal"
ignore_missing_imports = true
no_implicit_optional = true
no_implicit_reexport = true
platform = "linux"
python_version = "3.11"
strict_optional = true
warn_incomplete_stub = true
warn_no_return = true
warn_redundant_casts = true
warn_return_any = true
warn_unreachable = true
warn_unused_configs = true
warn_unused_ignores = true

[tool.pylint.MAIN]
extension-pkg-allow-list = [
  "chip.*",
  "orjson",
]
ignore-paths = [
  "scripts/beautify_diagnostics.py", # TEMPORARY DISABLED
  "scripts/generate_devices.py", # TEMPORARY DISABLED
]

[tool.pylint.BASIC]
good-names = [
  "_",
  "T",
]

[tool.pylint.DESIGN]
max-args = 10
max-attributes = 12

[tool.pylint."MESSAGES CONTROL"]
disable = [
  "duplicate-code", # unavoidable
  "format", # unavoidable
  "unsubscriptable-object", # unavoidable
  "unused-argument", # handled by ruff
  "unspecified-encoding", # handled by ruff
  "isinstance-second-argument-not-valid-type", # conflict with ruff
  "fixme", # we're still developing
  "too-few-public-methods", # unavoidable
]

[tool.pylint.SIMILARITIES]
ignore-imports = true

[tool.pylint.FORMAT]
max-line-length = 88

[tool.pytest.ini_options]
addopts = "--cov"
asyncio_mode = "auto"

[tool.ruff]
fix = true
line-length = 88
show-fixes = true
target-version = "py311"

[tool.ruff.lint.pydocstyle]
# Use Google-style docstrings.
convention = "pep257"

[tool.ruff.lint]
ignore = [
  "ANN002", # Just annoying, not really useful
  "ANN003", # Just annoying, not really useful
  "ANN101", # Self... explanatory
  "ANN401", # Opinioated warning on disallowing dynamically typed expressions
  "D203", # Conflicts with other rules
  "D213", # Conflicts with other rules
  "D417", # False positives in some occasions
  "FIX002", # Just annoying, not really useful
  "PLR2004", # Just annoying, not really useful
  "PD011", # Just annoying, not really useful
  "S101", # assert is often used to satisfy type checking
  "TD002", # Just annoying, not really useful
  "TD003", # Just annoying, not really useful
  "TD004", # Just annoying, not really useful
  "COM812", # Conflict with the Ruff formatter
  "ISC001", # Conflict with the Ruff formatter
  "I001", # TEMPORARY DISABLED
  "TCH003", # TEMPORARY DISABLED
  "UP035", # TEMPORARY DISABLED
  "TCH002", # TEMPORARY DISABLED
  "TID252", # TEMPORARY DISABLED
  "N805", # TEMPORARY DISABLED
  "EXE002", # TEMPORARY DISABLED
  "T201", # TEMPORARY DISABLED
  "ANN201", # TEMPORARY DISABLED
  "UP032", # TEMPORARY DISABLED
  "E711", # TEMPORARY DISABLED
  "E501", # TEMPORARY DISABLED
  "D104", # TEMPORARY DISABLED
  "B018", # TEMPORARY DISABLED
  "FBT003", # TEMPORARY DISABLED
  "PT012", # TEMPORARY DISABLED
  "UP007", # TEMPORARY DISABLED
  "D400", # TEMPORARY DISABLED
  "D204", # TEMPORARY DISABLED
  "PLW2901", # TEMPORARY DISABLED
  "RET507", # TEMPORARY DISABLED
  "INP001", # TEMPORARY DISABLED
  "ARG001", # TEMPORARY DISABLED
  "RUF006", # TEMPORARY DISABLED
  "SIM108", # TEMPORARY DISABLED
  "ANN001", # TEMPORARY DISABLED
  "SIM117", # TEMPORARY DISABLED
  "TRY003", # TEMPORARY DISABLED
  "UP037", # TEMPORARY DISABLED
  "UP006", # TEMPORARY DISABLED
  "UP041", # TEMPORARY DISABLED
  "D202", # TEMPORARY DISABLED
  "FBT002", # TEMPORARY DISABLED
  "FBT001", # TEMPORARY DISABLED
  "PTH123", # TEMPORARY DISABLED
  "ANN204", # TEMPORARY DISABLED
  "EM102", # TEMPORARY DISABLED
  "PLR0915", # TEMPORARY DISABLED
  "EM101", # TEMPORARY DISABLED
  "EM102", # TEMPORARY DISABLED
  "ERA001", # TEMPORARY DISABLED
  "PYI036", # TEMPORARY DISABLED
  "ANN204", # TEMPORARY DISABLED
  "N818", # TEMPORARY DISABLED
  "N815", # TEMPORARY DISABLED
  "N801", # TEMPORARY DISABLED
  "N813", # TEMPORARY DISABLED
  "RUF012", # TEMPORARY DISABLED
  "TCH001", # TEMPORARY DISABLED
  "ANN102", # TEMPORARY DISABLED
  "RSE102", # TEMPORARY DISABLED
  "B007", # TEMPORARY DISABLED
  "SIM102", # TEMPORARY DISABLED
  "C901", # TEMPORARY DISABLED
  "PLR0911", # TEMPORARY DISABLED
  "PLR0912", # TEMPORARY DISABLED
  "SLF001", # TEMPORARY DISABLED
  "RUF010", # TEMPORARY DISABLED
  "TRY300", # TEMPORARY DISABLED
  "UP038", # TEMPORARY DISABLED
  "PTH118", # TEMPORARY DISABLED
  "PTH112", # TEMPORARY DISABLED
  "PTH102", # TEMPORARY DISABLED
  "TRY400", # TEMPORARY DISABLED
  "DTZ001", # TEMPORARY DISABLED
  "TRY201", # TEMPORARY DISABLED
  "A002", # TEMPORARY DISABLED
  "DTZ003", # TEMPORARY DISABLED
  "N803", # TEMPORARY DISABLED
  "ARG002", # TEMPORARY DISABLED
  "S104", # TEMPORARY DISABLED
  "UP015", # TEMPORARY DISABLED
  "PTH113", # TEMPORARY DISABLED
  "PTH107", # TEMPORARY DISABLED
  "PTH104", # TEMPORARY DISABLED
]

select = ["ALL"]

[tool.ruff.lint.flake8-pytest-style]
fixture-parentheses = false
mark-parentheses = false

[tool.ruff.lint.isort]
known-first-party = ["matter_server"]

[tool.ruff.lint.mccabe]
max-complexity = 25

[tool.ruff.lint.pylint]
max-args = 10
max-branches = 25
max-returns = 15
max-statements = 50<|MERGE_RESOLUTION|>--- conflicted
+++ resolved
@@ -34,13 +34,8 @@
 
 [project.optional-dependencies]
 server = [
-<<<<<<< HEAD
   "home-assistant-chip-core==2024.2.0",
-  "cryptography==42.0.2",
-=======
-  "home-assistant-chip-core==2024.1.0",
   "cryptography==42.0.3",
->>>>>>> 764560e2
   "zeroconf==0.131.0",
 ]
 test = [
